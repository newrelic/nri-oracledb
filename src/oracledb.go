--- conflicted
+++ resolved
@@ -32,11 +32,7 @@
 
 const (
 	integrationName    = "com.newrelic.oracledb"
-<<<<<<< HEAD
-	integrationVersion = "2.1.3"
-=======
-	integrationVersion = "2.1.6"
->>>>>>> 3bd8ff3a
+	integrationVersion = "2.1.7"
 )
 
 var (
